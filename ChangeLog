--- conflicted
+++ resolved
@@ -8,12 +8,9 @@
 -- more refactoring of tcp session - still incomplete
 -- patched cd_tcp.cc and packet_manager.cc for length underflow issue
 -- fix active.max_responses default, etc.
-<<<<<<< HEAD
 -- always change both directions to atom splitter
-=======
 -- fixed byte_extract leak, session flow data leak
 -- changed pcre JIT to be optional by #define; need autofoo
->>>>>>> 568e65ac
 
 121
 -- valgrind fixes
