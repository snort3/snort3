--- conflicted
+++ resolved
@@ -370,161 +370,6 @@
     }
 }
 
-<<<<<<< HEAD
-=======
-static inline void updateFileSize(FileContext* context, int data_size, FilePosition position)
-{
-    context->processed_bytes += data_size;
-    if ((position == SNORT_FILE_END)or (position == SNORT_FILE_FULL))
-    {
-        if (get_max_file_depth() == (int64_t)context->processed_bytes)
-            context->file_size = 0;
-        else
-            context->file_size = context->processed_bytes;
-        context->processed_bytes = 0;
-    }
-}
-
-static inline int file_eventq_add(uint32_t gid, uint32_t sid, RuleType type)
-{
-    return SnortEventqAdd(gid, sid, type);
-}
-
-static inline void add_file_to_block(Packet* p, File_Verdict verdict,
-    uint32_t file_type_id, uint8_t* signature)
-{
-    uint8_t* buf = NULL;
-    uint32_t len = 0;
-    uint32_t type = 0;
-    uint32_t file_sig;
-    FileConfig* file_config =  (FileConfig*)(snort_conf->file_config);
-
-    Active::drop_packet(p, true);
-    DisableInspection(p);
-    p->packet_flags |= PKT_FILE_EVENT_SET;
-
-    /*Use URI as the identifier for file*/
-    if (GetHttpUriData(p->flow, &buf, &len, &type))
-    {
-        file_sig = str_to_hash(buf, len);
-        file_resume_block_add_file(p, file_sig, (uint32_t)file_config->file_block_timeout,
-            verdict, file_type_id, signature);
-    }
-}
-
-/*
- * Check HTTP partial content header
- * Return: 1: partial content header
- *         0: not http partial content header
- */
-static inline int check_http_partial_content(Packet* p)
-{
-    uint8_t* buf = NULL;
-    uint32_t len = 0;
-    uint32_t type = 0;
-    uint32_t file_sig;
-    InspectionBuffer hb;
-
-    if ( !p->flow or !p->flow->clouseau or
-        // FIXIT-P cache id at parse time for runtime use
-        !p->flow->clouseau->get_buf("http_stat_code", p, hb) )
-    {
-        return 0;
-    }
-
-    /*Not partial content, return*/
-    if ( (hb.len != 3) or strncmp((const char*)hb.data, "206", 3) )
-        return 0;
-
-    /*Use URI as the identifier for file*/
-    if (GetHttpUriData(p->flow, &buf, &len, &type))
-    {
-        file_sig = str_to_hash(buf, len);
-        file_resume_block_check(p, file_sig);
-    }
-
-    return 1;
-}
-
-/* File signature lookup at the end of file
- * File signature callback can be used for malware lookup, file capture etc
- */
-static inline void _file_signature_lookup(FileContext* context,
-    Packet* pkt, bool is_retransmit, bool suspend_block_verdict)
-{
-    File_Verdict verdict = FILE_VERDICT_UNKNOWN;
-
-    if (!pkt)
-    {
-        finish_signature_lookup(context);
-        return;
-    }
-
-    if (file_signature_cb)
-    {
-        verdict = file_signature_cb(pkt, pkt->flow, context->sha256,
-            context->file_size, &(context->file_state), context->upload,
-            context->file_id);
-        file_stats.verdicts_signature[verdict]++;
-    }
-
-    if (suspend_block_verdict)
-        context->suspend_block_verdict = true;
-
-    context->verdict = verdict;
-
-    if (verdict == FILE_VERDICT_LOG )
-    {
-        file_eventq_add(GENERATOR_FILE_SIGNATURE, FILE_SIGNATURE_SHA256,
-            RULE_TYPE__ALERT);
-        pkt->packet_flags |= PKT_FILE_EVENT_SET;
-        context->file_signature_enabled = false;
-    }
-    else if (verdict == FILE_VERDICT_PENDING)
-    {
-        /*Can't decide verdict, drop packet and waiting...*/
-        if (is_retransmit)
-        {
-            FileConfig* file_config =  (FileConfig*)context->file_config;
-            /*Drop packets if not timeout*/
-            if (pkt->pkth->ts.tv_sec <= context->expires)
-            {
-                Active::drop_packet(pkt);
-                return;
-            }
-            /*Timeout, let packet go through OR block based on config*/
-            context->file_signature_enabled = false;
-            if (file_config and file_config->block_timeout_lookup)
-                file_eventq_add(GENERATOR_FILE_SIGNATURE, FILE_SIGNATURE_SHA256,
-                    RULE_TYPE__DROP);
-            else
-                file_eventq_add(GENERATOR_FILE_SIGNATURE, FILE_SIGNATURE_SHA256,
-                    RULE_TYPE__ALERT);
-            pkt->packet_flags |= PKT_FILE_EVENT_SET;
-        }
-        else
-        {
-            FileConfig* file_config =  (FileConfig*)context->file_config;
-            if (file_config)
-                context->expires = (time_t)(file_config->file_lookup_timeout +
-                    pkt->pkth->ts.tv_sec);
-            Active::drop_packet(pkt);
-            save_to_pending_context(pkt->flow);
-            return;
-        }
-    }
-    else if ((verdict == FILE_VERDICT_BLOCK)or (verdict == FILE_VERDICT_REJECT))
-    {
-        if (!context->suspend_block_verdict)
-            render_block_verdict(context, pkt);
-        context->file_signature_enabled = false;
-        return;
-    }
-
-    finish_signature_lookup(context);
-}
->>>>>>> 370026a3
-
 static inline void finish_signature_lookup(FileContext* context)
 {
     if (context->get_file_sig_sha256())
